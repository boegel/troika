--- conflicted
+++ resolved
@@ -54,19 +54,11 @@
         int 
             Return code (0 for success)
         """
-<<<<<<< HEAD
         with self.action_context(parse_script=script) as context:
             pp_script = self.generate_script(script, user, output)
-            hook.pre_submit(self.site, output, dryrun)
+            hook.pre_submit(self.site, script, output, dryrun)
             self.site.submit(pp_script, user, output, dryrun)
         return context.status
-=======
-        self.setup(parse_script=script)
-        pp_script = self.generate_script(script, user, output)
-        hook.pre_submit(self.site, script, output, dryrun)
-        self.site.submit(pp_script, user, output, dryrun)
-        self.teardown()
->>>>>>> fa7223d1
 
     def monitor(self, script, user, jid=None, dryrun=False):
         """Process a 'monitor' command
@@ -118,16 +110,10 @@
         int 
             Return code (0 for success)
         """
-<<<<<<< HEAD
         with self.action_context() as context:
-            self.site.kill(script, user, jid, dryrun)
+            jid, cancel_status = self.site.kill(script, user, jid, dryrun)
+            hook.post_kill(self.site, script, jid, cancel_status, dryrun)
         return context.status
-=======
-        self.setup()
-        jid, cancel_status = self.site.kill(script, user, jid, dryrun)
-        hook.post_kill(self.site, script, jid, cancel_status, dryrun)
-        self.teardown()
->>>>>>> fa7223d1
 
     def check_connection(self, timeout=None, dryrun=False):
         """Process a 'check-connection' command
